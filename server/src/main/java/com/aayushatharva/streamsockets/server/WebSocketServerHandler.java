--- conflicted
+++ resolved
@@ -56,16 +56,12 @@
     @Override
     public void channelRead(ChannelHandlerContext ctx, Object msg) {
         if (msg instanceof TextWebSocketFrame textWebSocketFrame) {
-            // Close existing connection if any and create a new connection
+            // Close existing connection if any and create a new connectiona
             // This is done to prevent multiple connections to the same remote server
             if (socketAddress != null) {
-<<<<<<< HEAD
                 channel.close().addListener((ChannelFutureListener) future -> {
                     newConnection(textWebSocketFrame, ctx);
                 });
-=======
-                channel.close().addListener((ChannelFutureListener) future -> newConnection(textWebSocketFrame, ctx));
->>>>>>> a84e4188
             } else {
                 newConnection(textWebSocketFrame, ctx);
             }
@@ -92,7 +88,6 @@
         // Validate address and port
         try {
             JsonObject requestJson = JsonParser.parseString(textWebSocketFrame.text()).getAsJsonObject();
-<<<<<<< HEAD
             String address = requestJson.get("address").getAsString();
             int port = requestJson.get("port").getAsInt();
             socketAddress = new InetSocketAddress(address, port);
@@ -104,9 +99,6 @@
                 responseJson.addProperty("message", "Route is not allowed");
                 ctx.writeAndFlush(new TextWebSocketFrame(responseJson.toString())).addListener(CLOSE);
             }
-=======
-            socketAddress = new InetSocketAddress(requestJson.get("address").getAsString(), requestJson.get("port").getAsInt());
->>>>>>> a84e4188
         } catch (Exception e) {
             JsonObject responseJson = new JsonObject();
             responseJson.addProperty("success", false);
